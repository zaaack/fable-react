# Fable.ReactGoogleMaps

Fable bindings and helpers for [react-google-map](https://github.com/tomchentw/react-google-maps)

## Installation

```
npm install --save react-google-maps # or
yarn add react-google-maps

paket add Fable.ReactGoogleMap --project [yourproject]
```

## Usage

In your css add the following:

```css
.maploadercontainer,
.mapcontainer {
    height: calc(100vh - 18rem);
    width: 100%;
}
```

and in your F# code you can create the map like this:

```fs
let defaultCenter:Position = Coordinates.newPos 40.6892494 -74.0445004

let myMap =
    googleMap [ 
        MapProperties.ApiKey googleMapApiKey
        MapProperties.MapLoadingContainer "maploadercontainer"
        MapProperties.MapContainer "mapcontainer"
        MapProperties.DefaultZoom 9
        MapProperties.DefaultCenter defaultCenter
        MapProperties.Center defaultCenter ]
```

### Traffic Layer

Google Maps allows you to activate the traffic layer. The map component has a simple property for that:


```fs
let myMap =
    googleMap [ 
        MapProperties.ApiKey googleMapApiKey
        // ..
        MapProperties.ShowTrafficLayer true ]
```

### SearchBox

If you want to show a searchbox in Google Maps then use the following properties:


```fs
let myMap =
    googleMap [ 
        MapProperties.ApiKey googleMapApiKey
        // ..
        MapProperties.SearchBoxText "Search"
        MapProperties.ShowSearchBox true ]
```

### Markers

If you want to show markers on the map then you can create them like this:

```fs
let markers =
    locations
    |> Array.map (fun location ->
        marker [
            MarkerProperties.Key location.ID
            MarkerProperties.Position (Coordinates.newPos location.X location.Y)
            MarkerProperties.Icon (sprintf "Images/markers/%s.png" location.Color)
            MarkerProperties.Title location.Title] []))


let myMap =
    googleMap [ 
        MapProperties.ApiKey googleMapApiKey
        // ..
        MapProperties.Markers markers ]
```

If your markers are changing over time, then it's important to set the key property to some stable ID. This allows React to keep track of which markers actually changed and reduces flickering.

### MarkerClusterer

The map component allows you to use a [MarkerClusterer](https://tomchentw.github.io/react-google-maps/#markerclusterer):

```fs
let clustered =
    markers
    |> markerClusterer [
        MarkerClustererProperties.AverageCenter true
        MarkerClustererProperties.MaxZoom 15
        MarkerClustererProperties.EnableRetinaIcons true
        MarkerClustererProperties.GridSize 60.]

let myMap =
    googleMap [ 
        MapProperties.ApiKey googleMapApiKey
        // ..
        MapProperties.Clusterer clustered ]
```


### Getting properties from the map

It's possible to retrieve properties like current center or current bounds from the GoogleMaps component. You need to use a MapRef like the following:

```fs

let mutable mapRef = MapRef null
let onMapMounted (ref:obj) =
    mapRef <- MapRef ref

// ...


let myMap =
    googleMap [ 
        MapProperties.ApiKey googleMapApiKey
        // ..
        MapProperties.OnMapMounted onMapMounted ]

// ...

let bounds = mapRef.GetBounds()

```

### Set bounds of map to fit all the markers

```fs
<<<<<<< HEAD
// ...
let markerPositions: Position list = // ...


let mutable mapRef = MapRef null
let onMapMounted (ref:obj) =
    mapRef <- MapRef ref

    let bounds = ReactGoogleMaps.Coordinates.newEmptyLatLngBounds()
    
    markerPositions
    |> List.fold (fun (acc:LatLngBounds) pos -> acc.extend pos) bounds           

let myMap =
    googleMap [ 
        MapProperties.ApiKey googleMapApiKey
        // ..    
        MapProperties.Markers markers
        MapProperties.OnMapMounted onMapMounted ]

=======
    // ...
    let markerPositions: Position list = // ...
        
    let setRef (ref:obj) =
        let bounds = ReactGoogleMaps.Coordinates.newLatLngBounds()

        let mapRef = (MapRef ref)

        markerPositions
        |> List.fold (fun (acc:LatLngBounds) pos ->
            acc.extend(!^ pos)
        ) bounds
        |> fun mapBounds ->
            mapRef.FitBounds(!^ mapBounds)
            
    googleMap [ MapProperties.ApiKey googleMapApiKey
                MapProperties.MapContainer "mapContainer"
                MapProperties.DefaultZoom 9
                MapProperties.DefaultCenter defaultCenter
                MapProperties.Center defaultCenter
                MapProperties.Options mapStyle
                MapProperties.Markers markers
                MapProperties.SetRef setRef ]
>>>>>>> 94e18be4
```<|MERGE_RESOLUTION|>--- conflicted
+++ resolved
@@ -138,7 +138,6 @@
 ### Set bounds of map to fit all the markers
 
 ```fs
-<<<<<<< HEAD
 // ...
 let markerPositions: Position list = // ...
 
@@ -147,10 +146,11 @@
 let onMapMounted (ref:obj) =
     mapRef <- MapRef ref
 
-    let bounds = ReactGoogleMaps.Coordinates.newEmptyLatLngBounds()
-    
-    markerPositions
-    |> List.fold (fun (acc:LatLngBounds) pos -> acc.extend pos) bounds           
+    let bounds = 
+        let mutable b = ReactGoogleMaps.Coordinates.newEmptyLatLngBounds()
+        for pos in markerPositions do
+            bunds.extend pos
+    mapRef.FitBounds bounds
 
 let myMap =
     googleMap [ 
@@ -159,29 +159,4 @@
         MapProperties.Markers markers
         MapProperties.OnMapMounted onMapMounted ]
 
-=======
-    // ...
-    let markerPositions: Position list = // ...
-        
-    let setRef (ref:obj) =
-        let bounds = ReactGoogleMaps.Coordinates.newLatLngBounds()
-
-        let mapRef = (MapRef ref)
-
-        markerPositions
-        |> List.fold (fun (acc:LatLngBounds) pos ->
-            acc.extend(!^ pos)
-        ) bounds
-        |> fun mapBounds ->
-            mapRef.FitBounds(!^ mapBounds)
-            
-    googleMap [ MapProperties.ApiKey googleMapApiKey
-                MapProperties.MapContainer "mapContainer"
-                MapProperties.DefaultZoom 9
-                MapProperties.DefaultCenter defaultCenter
-                MapProperties.Center defaultCenter
-                MapProperties.Options mapStyle
-                MapProperties.Markers markers
-                MapProperties.SetRef setRef ]
->>>>>>> 94e18be4
 ```