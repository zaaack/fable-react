module Fable.Helpers.React

open Fable.Core
open Fable.Core.JsInterop
open Fable.Import

module Props =
    type ICSSProp =
        interface end

    type IProp =
        interface end

    type IHTMLProp =
        inherit IProp

    type Prop =
        | Key of string
        | Ref of (Browser.Element->unit)
        interface IHTMLProp

    type DOMAttr =
        | DangerouslySetInnerHTML of obj
        | OnCut of (React.ClipboardEvent -> unit)
        | OnPaste of (React.ClipboardEvent -> unit)
        | OnCompositionEnd of (React.CompositionEvent -> unit)
        | OnCompositionStart of (React.CompositionEvent -> unit)
        | OnCopy of (React.ClipboardEvent -> unit)
        | OnCompositionUpdate of (React.CompositionEvent -> unit)
        | OnFocus of (React.FocusEvent -> unit)
        | OnBlur of (React.FocusEvent -> unit)
        | OnChange of (React.FormEvent -> unit)
        | OnInput of (React.FormEvent -> unit)
        | OnSubmit of (React.FormEvent -> unit)
        | OnLoad of (React.SyntheticEvent -> unit)
        | OnError of (React.SyntheticEvent -> unit)
        | OnKeyDown of (React.KeyboardEvent -> unit)
        | OnKeyPress of (React.KeyboardEvent -> unit)
        | OnKeyUp of (React.KeyboardEvent -> unit)
        | OnAbort of (React.SyntheticEvent -> unit)
        | OnCanPlay of (React.SyntheticEvent -> unit)
        | OnCanPlayThrough of (React.SyntheticEvent -> unit)
        | OnDurationChange of (React.SyntheticEvent -> unit)
        | OnEmptied of (React.SyntheticEvent -> unit)
        | OnEncrypted of (React.SyntheticEvent -> unit)
        | OnEnded of (React.SyntheticEvent -> unit)
        | OnLoadedData of (React.SyntheticEvent -> unit)
        | OnLoadedMetadata of (React.SyntheticEvent -> unit)
        | OnLoadStart of (React.SyntheticEvent -> unit)
        | OnPause of (React.SyntheticEvent -> unit)
        | OnPlay of (React.SyntheticEvent -> unit)
        | OnPlaying of (React.SyntheticEvent -> unit)
        | OnProgress of (React.SyntheticEvent -> unit)
        | OnRateChange of (React.SyntheticEvent -> unit)
        | OnSeeked of (React.SyntheticEvent -> unit)
        | OnSeeking of (React.SyntheticEvent -> unit)
        | OnStalled of (React.SyntheticEvent -> unit)
        | OnSuspend of (React.SyntheticEvent -> unit)
        | OnTimeUpdate of (React.SyntheticEvent -> unit)
        | OnVolumeChange of (React.SyntheticEvent -> unit)
        | OnWaiting of (React.SyntheticEvent -> unit)
        | OnClick of (React.MouseEvent -> unit)
        | OnContextMenu of (React.MouseEvent -> unit)
        | OnDoubleClick of (React.MouseEvent -> unit)
        | OnDrag of (React.DragEvent -> unit)
        | OnDragEnd of (React.DragEvent -> unit)
        | OnDragEnter of (React.DragEvent -> unit)
        | OnDragExit of (React.DragEvent -> unit)
        | OnDragLeave of (React.DragEvent -> unit)
        | OnDragOver of (React.DragEvent -> unit)
        | OnDragStart of (React.DragEvent -> unit)
        | OnDrop of (React.DragEvent -> unit)
        | OnMouseDown of (React.MouseEvent -> unit)
        | OnMouseEnter of (React.MouseEvent -> unit)
        | OnMouseLeave of (React.MouseEvent -> unit)
        | OnMouseMove of (React.MouseEvent -> unit)
        | OnMouseOut of (React.MouseEvent -> unit)
        | OnMouseOver of (React.MouseEvent -> unit)
        | OnMouseUp of (React.MouseEvent -> unit)
        | OnSelect of (React.SyntheticEvent -> unit)
        | OnTouchCancel of (React.TouchEvent -> unit)
        | OnTouchEnd of (React.TouchEvent -> unit)
        | OnTouchMove of (React.TouchEvent -> unit)
        | OnTouchStart of (React.TouchEvent -> unit)
        | OnScroll of (React.UIEvent -> unit)
        | OnWheel of (React.WheelEvent -> unit)
        | OnAnimationStart of (React.AnimationEvent -> unit)
        | OnAnimationEnd of (React.AnimationEvent -> unit)
        | OnAnimationIteration of (React.AnimationEvent -> unit)
        | OnTransitionEnd of (React.TransitionEvent -> unit)
        interface IHTMLProp

    type HTMLAttr =
        | DefaultChecked of bool
        | DefaultValue of string
        | Accept of string
        | AcceptCharset of string
        | AccessKey of string
        | Action of string
        | AllowFullScreen of bool
        | AllowTransparency of bool
        | Alt of string
        | [<CompiledName("aria-haspopup")>] AriaHasPopup of bool
        | [<CompiledName("aria-expanded")>] AriaExpanded of bool
        | Async of bool
        | AutoComplete of string
        | AutoFocus of bool
        | AutoPlay of bool
        | Capture of bool
        | CellPadding of obj
        | CellSpacing of obj
        | CharSet of string
        | Challenge of string
        | Checked of bool
        | ClassID of string
        | ClassName of string
        | Cols of float
        | ColSpan of float
        | Content of string
        | ContentEditable of bool
        | ContextMenu of string
        | Controls of bool
        | Coords of string
        | CrossOrigin of string
        // | Data of string
        | [<CompiledName("data-toggle")>] DataToggle of string
        | DateTime of string
        | Default of bool
        | Defer of bool
        | Dir of string
        | Disabled of bool
        | Download of obj
        | Draggable of bool
        | EncType of string
        | Form of string
        | FormAction of string
        | FormEncType of string
        | FormMethod of string
        | FormNoValidate of bool
        | FormTarget of string
        | FrameBorder of obj
        | Headers of string
        | Height of obj
        | Hidden of bool
        | High of float
        | Href of string
        | HrefLang of string
        | HtmlFor of string
        | HttpEquiv of string
        | Icon of string
        | Id of string
        | InputMode of string
        | Integrity of string
        | Is of string
        | KeyParams of string
        | KeyType of string
        | Kind of string
        | Label of string
        | Lang of string
        | List of string
        | Loop of bool
        | Low of float
        | Manifest of string
        | MarginHeight of float
        | MarginWidth of float
        | Max of obj
        | MaxLength of float
        | Media of string
        | MediaGroup of string
        | Method of string
        | Min of obj
        | MinLength of float
        | Multiple of bool
        | Muted of bool
        | Name of string
        | NoValidate of bool
        | Open of bool
        | Optimum of float
        | Pattern of string
        | Placeholder of string
        | Poster of string
        | Preload of string
        | RadioGroup of string
        | ReadOnly of bool
        | Rel of string
        | Required of bool
        | Role of string
        | Rows of float
        | RowSpan of float
        | Sandbox of string
        | Scope of string
        | Scoped of bool
        | Scrolling of string
        | Seamless of bool
        | Selected of bool
        | Shape of string
        | Size of float
        | Sizes of string
        | Span of float
        | SpellCheck of bool
        | Src of string
        | SrcDoc of string
        | SrcLang of string
        | SrcSet of string
        | Start of float
        | Step of obj
        | Summary of string
        | TabIndex of float
        | Target of string
        | Title of string
        | Type of string
        | UseMap of string
        | Value of string
        | Width of obj
        | Wmode of string
        | Wrap of string
        | About of string
        | Datatype of string
        | Inlist of obj
        | Prefix of string
        | Property of string
        | Resource of string
        | Typeof of string
        | Vocab of string
        | AutoCapitalize of string
        | AutoCorrect of string
        | AutoSave of string
        // | Color of string // Conflicts with CSSProp, shouldn't be used in HTML5
        | ItemProp of string
        | ItemScope of bool
        | ItemType of string
        | ItemID of string
        | ItemRef of string
        | Results of float
        | Security of string
        | Unselectable of bool
        interface IHTMLProp

    let inline Style (css: ICSSProp list): HTMLAttr =
        !!("style", keyValueList CaseRules.LowerFirst css)

    let inline Data(key: string, value: obj): IHTMLProp =
        !!("data-" + key, value)

    type SVGAttr =
        | ClipPath of string
        | Cx of obj
        | Cy of obj
        | D of string
        | Dx of obj
        | Dy of obj
        | Fill of string
        | FillOpacity of obj
        | FontFamily of string
        | FontSize of obj
        | Fx of obj
        | Fy of obj
        | GradientTransform of string
        | GradientUnits of string
        | MarkerEnd of string
        | MarkerMid of string
        | MarkerStart of string
        | Offset of obj
        | Opacity of obj
        | PatternContentUnits of string
        | PatternUnits of string
        | Points of string
        | PreserveAspectRatio of string
        | R of obj
        | Rx of obj
        | Ry of obj
        | SpreadMethod of string
        | StopColor of string
        | StopOpacity of obj
        | Stroke of string
        | StrokeDasharray of string
        | StrokeLinecap of string
        | StrokeMiterlimit of string
        | StrokeOpacity of obj
        | StrokeWidth of obj
        | TextAnchor of string
        | Transform of string
        | Version of string
        | ViewBox of string
        | Width of obj
        | X1 of obj
        | X2 of obj
        | X of obj
        | XlinkActuate of string
        | XlinkArcrole of string
        | XlinkHref of string
        | XlinkRole of string
        | XlinkShow of string
        | XlinkTitle of string
        | XlinkType of string
        | XmlBase of string
        | XmlLang of string
        | XmlSpace of string
        | Y1 of obj
        | Y2 of obj
        | Y of obj
        interface IProp

    type CSSProp =
        | BoxFlex of float
        | BoxFlexGroup of float
        | ColumnCount of float
        | Cursor of string
        | Flex of obj
        | FlexGrow of float
        | FlexShrink of float
        | FontWeight of obj
        | LineClamp of float
        | LineHeight of obj
        | Opacity of float
        | Order of float
        | Orphans of float
        | Widows of float
        | ZIndex of float
        | Zoom of float
        | FontSize of obj
        | FillOpacity of float
        | StrokeOpacity of float
        | StrokeWidth of float
        | AlignContent of obj
        | AlignItems of obj
        | AlignSelf of obj
        | AlignmentAdjust of obj
        | AlignmentBaseline of obj
        | AnimationDelay of obj
        | AnimationDirection of obj
        | AnimationIterationCount of obj
        | AnimationName of obj
        | AnimationPlayState of obj
        | Appearance of obj
        | BackfaceVisibility of obj
        | BackgroundBlendMode of obj
        | BackgroundColor of obj
        | BackgroundComposite of obj
        | BackgroundImage of obj
        | BackgroundOrigin of obj
        | BackgroundPositionX of obj
        | BackgroundRepeat of obj
        | BaselineShift of obj
        | Behavior of obj
        | Border of obj
        | BorderBottomLeftRadius of obj
        | BorderBottomRightRadius of obj
        | BorderBottomWidth of obj
        | BorderCollapse of obj
        | BorderColor of obj
        | BorderCornerShape of obj
        | BorderImageSource of obj
        | BorderImageWidth of obj
        | BorderLeft of obj
        | BorderLeftColor of obj
        | BorderLeftStyle of obj
        | BorderLeftWidth of obj
        | BorderRadius of obj
        | BorderRight of obj
        | BorderRightColor of obj
        | BorderRightStyle of obj
        | BorderRightWidth of obj
        | BorderSpacing of obj
        | BorderStyle of obj
        | BorderTop of obj
        | BorderTopColor of obj
        | BorderTopLeftRadius of obj
        | BorderTopRightRadius of obj
        | BorderTopStyle of obj
        | BorderTopWidth of obj
        | BorderWidth of obj
        | Bottom of obj
        | BoxAlign of obj
        | BoxDecorationBreak of obj
        | BoxDirection of obj
        | BoxLineProgression of obj
        | BoxLines of obj
        | BoxOrdinalGroup of obj
        | BreakAfter of obj
        | BreakBefore of obj
        | BreakInside of obj
        | Clear of obj
        | Clip of obj
        | ClipRule of obj
        | Color of obj
        | ColumnFill of obj
        | ColumnGap of obj
        | ColumnRule of obj
        | ColumnRuleColor of obj
        | ColumnRuleWidth of obj
        | ColumnSpan of obj
        | ColumnWidth of obj
        | Columns of obj
        | CounterIncrement of obj
        | CounterReset of obj
        | Cue of obj
        | CueAfter of obj
        | Direction of obj
        | Display of obj
        | Fill of obj
        | FillRule of obj
        | Filter of obj
        | FlexAlign of obj
        | FlexBasis of obj
        | FlexDirection of obj
        | FlexFlow of obj
        | FlexItemAlign of obj
        | FlexLinePack of obj
        | FlexOrder of obj
        | FlexWrap of obj
        | Float of obj
        | FlowFrom of obj
        | Font of obj
        | FontFamily of obj
        | FontKerning of obj
        | FontSizeAdjust of obj
        | FontStretch of obj
        | FontStyle of obj
        | FontSynthesis of obj
        | FontVariant of obj
        | FontVariantAlternates of obj
        | GridArea of obj
        | GridColumn of obj
        | GridColumnEnd of obj
        | GridColumnStart of obj
        | GridRow of obj
        | GridRowEnd of obj
        | GridRowPosition of obj
        | GridRowSpan of obj
        | GridTemplateAreas of obj
        | GridTemplateColumns of obj
        | GridTemplateRows of obj
        | Height of obj
        | HyphenateLimitChars of obj
        | HyphenateLimitLines of obj
        | HyphenateLimitZone of obj
        | Hyphens of obj
        | ImeMode of obj
        | JustifyContent of obj
        | LayoutGrid of obj
        | LayoutGridChar of obj
        | LayoutGridLine of obj
        | LayoutGridMode of obj
        | LayoutGridType of obj
        | Left of obj
        | LetterSpacing of obj
        | LineBreak of obj
        | ListStyle of obj
        | ListStyleImage of obj
        | ListStylePosition of obj
        | ListStyleType of obj
        | Margin of obj
        | MarginBottom of obj
        | MarginLeft of obj
        | MarginRight of obj
        | MarginTop of obj
        | MarqueeDirection of obj
        | MarqueeStyle of obj
        | Mask of obj
        | MaskBorder of obj
        | MaskBorderRepeat of obj
        | MaskBorderSlice of obj
        | MaskBorderSource of obj
        | MaskBorderWidth of obj
        | MaskClip of obj
        | MaskOrigin of obj
        | MaxFontSize of obj
        | MaxHeight of obj
        | MaxWidth of obj
        | MinHeight of obj
        | MinWidth of obj
        | Outline of obj
        | OutlineColor of obj
        | OutlineOffset of obj
        | Overflow of obj
        | OverflowStyle of obj
        | OverflowX of obj
        | Padding of obj
        | PaddingBottom of obj
        | PaddingLeft of obj
        | PaddingRight of obj
        | PaddingTop of obj
        | PageBreakAfter of obj
        | PageBreakBefore of obj
        | PageBreakInside of obj
        | Pause of obj
        | PauseAfter of obj
        | PauseBefore of obj
        | Perspective of obj
        | PerspectiveOrigin of obj
        | PointerEvents of obj
        | Position of obj
        | PunctuationTrim of obj
        | Quotes of obj
        | RegionFragment of obj
        | RestAfter of obj
        | RestBefore of obj
        | Right of obj
        | RubyAlign of obj
        | RubyPosition of obj
        | ShapeImageThreshold of obj
        | ShapeInside of obj
        | ShapeMargin of obj
        | ShapeOutside of obj
        | Speak of obj
        | SpeakAs of obj
        | TabSize of obj
        | TableLayout of obj
        | TextAlign of obj
        | TextAlignLast of obj
        | TextDecoration of obj
        | TextDecorationColor of obj
        | TextDecorationLine of obj
        | TextDecorationLineThrough of obj
        | TextDecorationNone of obj
        | TextDecorationOverline of obj
        | TextDecorationSkip of obj
        | TextDecorationStyle of obj
        | TextDecorationUnderline of obj
        | TextEmphasis of obj
        | TextEmphasisColor of obj
        | TextEmphasisStyle of obj
        | TextHeight of obj
        | TextIndent of obj
        | TextJustifyTrim of obj
        | TextKashidaSpace of obj
        | TextLineThrough of obj
        | TextLineThroughColor of obj
        | TextLineThroughMode of obj
        | TextLineThroughStyle of obj
        | TextLineThroughWidth of obj
        | TextOverflow of obj
        | TextOverline of obj
        | TextOverlineColor of obj
        | TextOverlineMode of obj
        | TextOverlineStyle of obj
        | TextOverlineWidth of obj
        | TextRendering of obj
        | TextScript of obj
        | TextShadow of obj
        | TextTransform of obj
        | TextUnderlinePosition of obj
        | TextUnderlineStyle of obj
        | Top of obj
        | TouchAction of obj
        | Transform of obj
        | TransformOrigin of obj
        | TransformOriginZ of obj
        | TransformStyle of obj
        | Transition of obj
        | TransitionDelay of obj
        | TransitionDuration of obj
        | TransitionProperty of obj
        | TransitionTimingFunction of obj
        | UnicodeBidi of obj
        | UnicodeRange of obj
        | UserFocus of obj
        | UserInput of obj
        | VerticalAlign of obj
        | Visibility of obj
        | VoiceBalance of obj
        | VoiceDuration of obj
        | VoiceFamily of obj
        | VoicePitch of obj
        | VoiceRange of obj
        | VoiceRate of obj
        | VoiceStress of obj
        | VoiceVolume of obj
        | WhiteSpace of obj
        | WhiteSpaceTreatment of obj
        | Width of obj
        | WordBreak of obj
        | WordSpacing of obj
        | WordWrap of obj
        | WrapFlow of obj
        | WrapMargin of obj
        | WrapOption of obj
        | WritingMode of obj
        interface ICSSProp

<<<<<<< HEAD
=======
    type IProp =
        interface end

    type IHTMLProp =
        inherit IProp

    type Prop =
        | Key of string
        | Ref of (Browser.Element->unit)
        interface IHTMLProp

    type DOMAttr =
        | DangerouslySetInnerHTML of obj
        | OnCopy of (React.ClipboardEvent -> unit)
        | OnCut of (React.ClipboardEvent -> unit)
        | OnPaste of (React.ClipboardEvent -> unit)
        | OnCompositionEnd of (React.CompositionEvent -> unit)
        | OnCompositionStart of (React.CompositionEvent -> unit)
        | OnCompositionUpdate of (React.CompositionEvent -> unit)
        | OnFocus of (React.FocusEvent -> unit)
        | OnBlur of (React.FocusEvent -> unit)
        | OnChange of (React.FormEvent -> unit)
        | OnInput of (React.FormEvent -> unit)
        | OnSubmit of (React.FormEvent -> unit)
        | OnLoad of (React.SyntheticEvent -> unit)
        | OnError of (React.SyntheticEvent -> unit)
        | OnKeyDown of (React.KeyboardEvent -> unit)
        | OnKeyPress of (React.KeyboardEvent -> unit)
        | OnKeyUp of (React.KeyboardEvent -> unit)
        | OnAbort of (React.SyntheticEvent -> unit)
        | OnCanPlay of (React.SyntheticEvent -> unit)
        | OnCanPlayThrough of (React.SyntheticEvent -> unit)
        | OnDurationChange of (React.SyntheticEvent -> unit)
        | OnEmptied of (React.SyntheticEvent -> unit)
        | OnEncrypted of (React.SyntheticEvent -> unit)
        | OnEnded of (React.SyntheticEvent -> unit)
        | OnLoadedData of (React.SyntheticEvent -> unit)
        | OnLoadedMetadata of (React.SyntheticEvent -> unit)
        | OnLoadStart of (React.SyntheticEvent -> unit)
        | OnPause of (React.SyntheticEvent -> unit)
        | OnPlay of (React.SyntheticEvent -> unit)
        | OnPlaying of (React.SyntheticEvent -> unit)
        | OnProgress of (React.SyntheticEvent -> unit)
        | OnRateChange of (React.SyntheticEvent -> unit)
        | OnSeeked of (React.SyntheticEvent -> unit)
        | OnSeeking of (React.SyntheticEvent -> unit)
        | OnStalled of (React.SyntheticEvent -> unit)
        | OnSuspend of (React.SyntheticEvent -> unit)
        | OnTimeUpdate of (React.SyntheticEvent -> unit)
        | OnVolumeChange of (React.SyntheticEvent -> unit)
        | OnWaiting of (React.SyntheticEvent -> unit)
        | OnClick of (React.MouseEvent -> unit)
        | OnContextMenu of (React.MouseEvent -> unit)
        | OnDoubleClick of (React.MouseEvent -> unit)
        | OnDrag of (React.DragEvent -> unit)
        | OnDragEnd of (React.DragEvent -> unit)
        | OnDragEnter of (React.DragEvent -> unit)
        | OnDragExit of (React.DragEvent -> unit)
        | OnDragLeave of (React.DragEvent -> unit)
        | OnDragOver of (React.DragEvent -> unit)
        | OnDragStart of (React.DragEvent -> unit)
        | OnDrop of (React.DragEvent -> unit)
        | OnMouseDown of (React.MouseEvent -> unit)
        | OnMouseEnter of (React.MouseEvent -> unit)
        | OnMouseLeave of (React.MouseEvent -> unit)
        | OnMouseMove of (React.MouseEvent -> unit)
        | OnMouseOut of (React.MouseEvent -> unit)
        | OnMouseOver of (React.MouseEvent -> unit)
        | OnMouseUp of (React.MouseEvent -> unit)
        | OnSelect of (React.SyntheticEvent -> unit)
        | OnTouchCancel of (React.TouchEvent -> unit)
        | OnTouchEnd of (React.TouchEvent -> unit)
        | OnTouchMove of (React.TouchEvent -> unit)
        | OnTouchStart of (React.TouchEvent -> unit)
        | OnScroll of (React.UIEvent -> unit)
        | OnWheel of (React.WheelEvent -> unit)
        | OnAnimationStart of (React.AnimationEvent -> unit)
        | OnAnimationEnd of (React.AnimationEvent -> unit)
        | OnAnimationIteration of (React.AnimationEvent -> unit)
        | OnTransitionEnd of (React.TransitionEvent -> unit)
        interface IHTMLProp

    type HTMLAttr =
        | DefaultChecked of bool
        | DefaultValue of U2<string, ResizeArray<string>>
        | Accept of string
        | AcceptCharset of string
        | AccessKey of string
        | Action of string
        | AllowFullScreen of bool
        | AllowTransparency of bool
        | Alt of string
        | [<CompiledName("aria-haspopup")>] AriaHasPopup of bool
        | [<CompiledName("aria-expanded")>] AriaExpanded of bool
        | Async of bool
        | AutoComplete of string
        | AutoFocus of bool
        | AutoPlay of bool
        | Capture of bool
        | CellPadding of U2<float, string>
        | CellSpacing of U2<float, string>
        | CharSet of string
        | Challenge of string
        | Checked of bool
        | ClassID of string
        | ClassName of string
        | Cols of float
        | ColSpan of float
        | Content of string
        | ContentEditable of bool
        | ContextMenu of string
        | Controls of bool
        | Coords of string
        | CrossOrigin of string
        | Data of string
        | [<CompiledName("data-toggle")>] DataToggle of string
        | DateTime of string
        | Default of bool
        | Defer of bool
        | Dir of string
        | Disabled of bool
        | Download of obj
        | Draggable of bool
        | EncType of string
        | Form of string
        | FormAction of string
        | FormEncType of string
        | FormMethod of string
        | FormNoValidate of bool
        | FormTarget of string
        | FrameBorder of U2<float, string>
        | Headers of string
        // | Height of U2<float, string> // Conflicts with CSSProp, shouldn't be used in HTML5
        | Hidden of bool
        | High of float
        | Href of string
        | HrefLang of string
        | HtmlFor of string
        | HttpEquiv of string
        | Icon of string
        | Id of string
        | InputMode of string
        | Integrity of string
        | Is of string
        | KeyParams of string
        | KeyType of string
        | Kind of string
        | Label of string
        | Lang of string
        | List of string
        | Loop of bool
        | Low of float
        | Manifest of string
        | MarginHeight of float
        | MarginWidth of float
        | Max of U2<float, string>
        | MaxLength of float
        | Media of string
        | MediaGroup of string
        | Method of string
        | Min of U2<float, string>
        | MinLength of float
        | Multiple of bool
        | Muted of bool
        | Name of string
        | NoValidate of bool
        | Open of bool
        | Optimum of float
        | Pattern of string
        | Placeholder of string
        | Poster of string
        | Preload of string
        | RadioGroup of string
        | ReadOnly of bool
        | Rel of string
        | Required of bool
        | Role of string
        | Rows of float
        | RowSpan of float
        | Sandbox of string
        | Scope of string
        | Scoped of bool
        | Scrolling of string
        | Seamless of bool
        | Selected of bool
        | Shape of string
        | Size of float
        | Sizes of string
        | Span of float
        | SpellCheck of bool
        | Src of string
        | SrcDoc of string
        | SrcLang of string
        | SrcSet of string
        | Start of float
        | Step of U2<float, string>
        | Summary of string
        | TabIndex of float
        | Target of string
        | Title of string
        | Type of string
        | UseMap of string
        | Value of U2<string, ResizeArray<string>>
        | Width of U2<float, string>
        | Wmode of string
        | Wrap of string
        | About of string
        | Datatype of string
        | Inlist of obj
        | Prefix of string
        | Property of string
        | Resource of string
        | Typeof of string
        | Vocab of string
        | AutoCapitalize of string
        | AutoCorrect of string
        | AutoSave of string
        // | Color of string // Conflicts with CSSProp, shouldn't be used in HTML5
        | ItemProp of string
        | ItemScope of bool
        | ItemType of string
        | ItemID of string
        | ItemRef of string
        | Results of float
        | Security of string
        | Unselectable of bool
        interface IHTMLProp

    let inline Style (css: ICSSProp list): HTMLAttr =
        !!("style", keyValueList CaseRules.LowerFirst css)

    let inline Data(key: string, value: obj): IHTMLProp = 
        !!("data-" + key, value)

    type SVGAttr =
        | ClipPath of string
        | Cx of U2<float, string>
        | Cy of U2<float, string>
        | D of string
        | Dx of U2<float, string>
        | Dy of U2<float, string>
        | Fill of string
        | FillOpacity of U2<float, string>
        | FontFamily of string
        | FontSize of U2<float, string>
        | Fx of U2<float, string>
        | Fy of U2<float, string>
        | GradientTransform of string
        | GradientUnits of string
        | MarkerEnd of string
        | MarkerMid of string
        | MarkerStart of string
        | Offset of U2<float, string>
        | Opacity of U2<float, string>
        | PatternContentUnits of string
        | PatternUnits of string
        | Points of string
        | PreserveAspectRatio of string
        | R of U2<float, string>
        | Rx of U2<float, string>
        | Ry of U2<float, string>
        | SpreadMethod of string
        | StopColor of string
        | StopOpacity of U2<float, string>
        | Stroke of string
        | StrokeDasharray of string
        | StrokeLinecap of string
        | StrokeMiterlimit of string
        | StrokeOpacity of U2<float, string>
        | StrokeWidth of U2<float, string>
        | TextAnchor of string
        | Transform of string
        | Version of string
        | ViewBox of string
        | Width of U2<float, string>
        | X1 of U2<float, string>
        | X2 of U2<float, string>
        | X of U2<float, string>
        | XlinkActuate of string
        | XlinkArcrole of string
        | XlinkHref of string
        | XlinkRole of string
        | XlinkShow of string
        | XlinkTitle of string
        | XlinkType of string
        | XmlBase of string
        | XmlLang of string
        | XmlSpace of string
        | Y1 of U2<float, string>
        | Y2 of U2<float, string>
        | Y of U2<float, string>
        interface IProp

>>>>>>> 6af805d0
open Props
open Fable.Import.React
open Fable.Core.JsInterop

[<Import("createElement", from="react")>]
let createEl: obj = null

/// Instantiate a React component from a type inheriting React.Component<>
let inline com<'T,[<Pojo>]'P,[<Pojo>]'S when 'T :> Component<'P,'S>> (props: 'P) (children: ReactElement list): ReactElement =
    applySpread createEl (typedefof<'T>, props, children)

/// Instantiate a stateless component from a function
let inline fn<[<Pojo>]'P> (f: 'P -> ReactElement) (props: 'P) (children: ReactElement list): ReactElement =
    applySpread createEl (f, props, children)

/// Instantiate an imported React component
let inline from<[<Pojo>]'P> (com: ComponentClass<'P>) (props: 'P) (children: ReactElement list): ReactElement =
    applySpread createEl (com, props, children)

/// Instantiate a DOM React element
let inline domEl (tag: string) (props: IHTMLProp list) (children: ReactElement list): ReactElement =
    applySpread createEl (tag, keyValueList CaseRules.LowerFirst props, children)

/// Instantiate a DOM React element (void)
let inline voidEl (tag: string) (props: IHTMLProp list) : ReactElement =
    applySpread createEl (tag, keyValueList CaseRules.LowerFirst props, [])

/// Instantiate an SVG React element
let inline svgEl (tag: string) (props: IProp list) (children: ReactElement list): ReactElement =
    applySpread createEl (tag, keyValueList CaseRules.LowerFirst props, children)

// Standard element
let inline a b c = domEl "a" b c
let inline abbr b c = domEl "abbr" b c
let inline address b c = domEl "address" b c
let inline article b c = domEl "article" b c
let inline aside b c = domEl "aside" b c
let inline audio b c = domEl "audio" b c
let inline b b' c = domEl "b" b' c
let inline bdi b c = domEl "bdi" b c
let inline bdo b c = domEl "bdo" b c
let inline big b c = domEl "big" b c
let inline blockquote b c = domEl "blockquote" b c
let inline body b c = domEl "body" b c
let inline button b c = domEl "button" b c
let inline canvas b c = domEl "canvas" b c
let inline caption b c = domEl "caption" b c
let inline cite b c = domEl "cite" b c
let inline code b c = domEl "code" b c
let inline colgroup b c = domEl "colgroup" b c
let inline data b c = domEl "data" b c
let inline datalist b c = domEl "datalist" b c
let inline dd b c = domEl "dd" b c
let inline del b c = domEl "del" b c
let inline details b c = domEl "details" b c
let inline dfn b c = domEl "dfn" b c
let inline dialog b c = domEl "dialog" b c
let inline div b c = domEl "div" b c
let inline dl b c = domEl "dl" b c
let inline dt b c = domEl "dt" b c
let inline em b c = domEl "em" b c
let inline fieldset b c = domEl "fieldset" b c
let inline figcaption b c = domEl "figcaption" b c
let inline figure b c = domEl "figure" b c
let inline footer b c = domEl "footer" b c
let inline form b c = domEl "form" b c
let inline h1 b c = domEl "h1" b c
let inline h2 b c = domEl "h2" b c
let inline h3 b c = domEl "h3" b c
let inline h4 b c = domEl "h4" b c
let inline h5 b c = domEl "h5" b c
let inline h6 b c = domEl "h6" b c
let inline head b c = domEl "head" b c
let inline header b c = domEl "header" b c
let inline hgroup b c = domEl "hgroup" b c
let inline html b c = domEl "html" b c
let inline i b c = domEl "i" b c
let inline iframe b c = domEl "iframe" b c
let inline ins b c = domEl "ins" b c
let inline kbd b c = domEl "kbd" b c
let inline label b c = domEl "label" b c
let inline legend b c = domEl "legend" b c
let inline li b c = domEl "li" b c
let inline main b c = domEl "main" b c
let inline map b c = domEl "map" b c
let inline mark b c = domEl "mark" b c
let inline menu b c = domEl "menu" b c
let inline meter b c = domEl "meter" b c
let inline nav b c = domEl "nav" b c
let inline noscript b c = domEl "noscript" b c
let inline ``object`` b c = domEl "object" b c
let inline ol b c = domEl "ol" b c
let inline optgroup b c = domEl "optgroup" b c
let inline option b c = domEl "option" b c
let inline output b c = domEl "output" b c
let inline p b c = domEl "p" b c
let inline picture b c = domEl "picture" b c
let inline pre b c = domEl "pre" b c
let inline progress b c = domEl "progress" b c
let inline q b c = domEl "q" b c
let inline rp b c = domEl "rp" b c
let inline rt b c = domEl "rt" b c
let inline ruby b c = domEl "ruby" b c
let inline s b c = domEl "s" b c
let inline samp b c = domEl "samp" b c
let inline script b c = domEl "script" b c
let inline section b c = domEl "section" b c
let inline select b c = domEl "select" b c
let inline small b c = domEl "small" b c
let inline span b c = domEl "span" b c
let inline strong b c = domEl "strong" b c
let inline style b c = domEl "style" b c
let inline sub b c = domEl "sub" b c
let inline summary b c = domEl "summary" b c
let inline sup b c = domEl "sup" b c
let inline table b c = domEl "table" b c
let inline tbody b c = domEl "tbody" b c
let inline td b c = domEl "td" b c
let inline textarea b c = domEl "textarea" b c
let inline tfoot b c = domEl "tfoot" b c
let inline th b c = domEl "th" b c
let inline thead b c = domEl "thead" b c
let inline time b c = domEl "time" b c
let inline title b c = domEl "title" b c
let inline tr b c = domEl "tr" b c
let inline u b c = domEl "u" b c
let inline ul b c = domEl "ul" b c
let inline var b c = domEl "var" b c
let inline video b c = domEl "video" b c

// Void element
let inline area b = voidEl "area" b
let inline ``base`` b = voidEl "base" b
let inline br b = voidEl "br" b
let inline col b = voidEl "col" b
let inline embed b = voidEl "embed" b
let inline hr b = voidEl "hr" b
let inline img b = voidEl "img" b
let inline input b = voidEl "input" b
let inline keygen b = voidEl "keygen" b
let inline link b = voidEl "link" b
let inline menuitem b = voidEl "menuitem" b
let inline meta b = voidEl "meta" b
let inline param b = voidEl "param" b
let inline source b = voidEl "source" b
let inline track b = voidEl "track" b
let inline wbr b = voidEl "wbr" b

// SVG elements
let inline svg b c = svgEl "svg" b c
let inline circle b c = svgEl "circle" b c
let inline clipPath b c = svgEl "clipPath" b c
let inline defs b c = svgEl "defs" b c
let inline ellipse b c = svgEl "ellipse" b c
let inline g b c = svgEl "g" b c
let inline image b c = svgEl "image" b c
let inline line b c = svgEl "line" b c
let inline linearGradient b c = svgEl "linearGradient" b c
let inline mask b c = svgEl "mask" b c
let inline path b c = svgEl "path" b c
let inline pattern b c = svgEl "pattern" b c
let inline polygon b c = svgEl "polygon" b c
let inline polyline b c = svgEl "polyline" b c
let inline radialGradient b c = svgEl "radialGradient" b c
let inline rect b c = svgEl "rect" b c
let inline stop b c = svgEl "stop" b c
let inline text b c = svgEl "text" b c
let inline tspan b c = svgEl "tspan" b c

/// Cast a string to a React element (erased in runtime)
let [<Emit("$0")>] str (s: string): ReactElement = unbox s
/// Cast an option value to a React element (erased in runtime)
let [<Emit("$0")>] opt (o: ReactElement option): ReactElement = unbox o

// Class list helpers
let classBaseList std classes =
    classes
    |> List.fold (fun complete -> function | (name,true) -> complete + " " + name | _ -> complete) std
    |> ClassName

let classList classes = classBaseList "" classes<|MERGE_RESOLUTION|>--- conflicted
+++ resolved
@@ -578,303 +578,7 @@
         | WrapOption of obj
         | WritingMode of obj
         interface ICSSProp
-
-<<<<<<< HEAD
-=======
-    type IProp =
-        interface end
-
-    type IHTMLProp =
-        inherit IProp
-
-    type Prop =
-        | Key of string
-        | Ref of (Browser.Element->unit)
-        interface IHTMLProp
-
-    type DOMAttr =
-        | DangerouslySetInnerHTML of obj
-        | OnCopy of (React.ClipboardEvent -> unit)
-        | OnCut of (React.ClipboardEvent -> unit)
-        | OnPaste of (React.ClipboardEvent -> unit)
-        | OnCompositionEnd of (React.CompositionEvent -> unit)
-        | OnCompositionStart of (React.CompositionEvent -> unit)
-        | OnCompositionUpdate of (React.CompositionEvent -> unit)
-        | OnFocus of (React.FocusEvent -> unit)
-        | OnBlur of (React.FocusEvent -> unit)
-        | OnChange of (React.FormEvent -> unit)
-        | OnInput of (React.FormEvent -> unit)
-        | OnSubmit of (React.FormEvent -> unit)
-        | OnLoad of (React.SyntheticEvent -> unit)
-        | OnError of (React.SyntheticEvent -> unit)
-        | OnKeyDown of (React.KeyboardEvent -> unit)
-        | OnKeyPress of (React.KeyboardEvent -> unit)
-        | OnKeyUp of (React.KeyboardEvent -> unit)
-        | OnAbort of (React.SyntheticEvent -> unit)
-        | OnCanPlay of (React.SyntheticEvent -> unit)
-        | OnCanPlayThrough of (React.SyntheticEvent -> unit)
-        | OnDurationChange of (React.SyntheticEvent -> unit)
-        | OnEmptied of (React.SyntheticEvent -> unit)
-        | OnEncrypted of (React.SyntheticEvent -> unit)
-        | OnEnded of (React.SyntheticEvent -> unit)
-        | OnLoadedData of (React.SyntheticEvent -> unit)
-        | OnLoadedMetadata of (React.SyntheticEvent -> unit)
-        | OnLoadStart of (React.SyntheticEvent -> unit)
-        | OnPause of (React.SyntheticEvent -> unit)
-        | OnPlay of (React.SyntheticEvent -> unit)
-        | OnPlaying of (React.SyntheticEvent -> unit)
-        | OnProgress of (React.SyntheticEvent -> unit)
-        | OnRateChange of (React.SyntheticEvent -> unit)
-        | OnSeeked of (React.SyntheticEvent -> unit)
-        | OnSeeking of (React.SyntheticEvent -> unit)
-        | OnStalled of (React.SyntheticEvent -> unit)
-        | OnSuspend of (React.SyntheticEvent -> unit)
-        | OnTimeUpdate of (React.SyntheticEvent -> unit)
-        | OnVolumeChange of (React.SyntheticEvent -> unit)
-        | OnWaiting of (React.SyntheticEvent -> unit)
-        | OnClick of (React.MouseEvent -> unit)
-        | OnContextMenu of (React.MouseEvent -> unit)
-        | OnDoubleClick of (React.MouseEvent -> unit)
-        | OnDrag of (React.DragEvent -> unit)
-        | OnDragEnd of (React.DragEvent -> unit)
-        | OnDragEnter of (React.DragEvent -> unit)
-        | OnDragExit of (React.DragEvent -> unit)
-        | OnDragLeave of (React.DragEvent -> unit)
-        | OnDragOver of (React.DragEvent -> unit)
-        | OnDragStart of (React.DragEvent -> unit)
-        | OnDrop of (React.DragEvent -> unit)
-        | OnMouseDown of (React.MouseEvent -> unit)
-        | OnMouseEnter of (React.MouseEvent -> unit)
-        | OnMouseLeave of (React.MouseEvent -> unit)
-        | OnMouseMove of (React.MouseEvent -> unit)
-        | OnMouseOut of (React.MouseEvent -> unit)
-        | OnMouseOver of (React.MouseEvent -> unit)
-        | OnMouseUp of (React.MouseEvent -> unit)
-        | OnSelect of (React.SyntheticEvent -> unit)
-        | OnTouchCancel of (React.TouchEvent -> unit)
-        | OnTouchEnd of (React.TouchEvent -> unit)
-        | OnTouchMove of (React.TouchEvent -> unit)
-        | OnTouchStart of (React.TouchEvent -> unit)
-        | OnScroll of (React.UIEvent -> unit)
-        | OnWheel of (React.WheelEvent -> unit)
-        | OnAnimationStart of (React.AnimationEvent -> unit)
-        | OnAnimationEnd of (React.AnimationEvent -> unit)
-        | OnAnimationIteration of (React.AnimationEvent -> unit)
-        | OnTransitionEnd of (React.TransitionEvent -> unit)
-        interface IHTMLProp
-
-    type HTMLAttr =
-        | DefaultChecked of bool
-        | DefaultValue of U2<string, ResizeArray<string>>
-        | Accept of string
-        | AcceptCharset of string
-        | AccessKey of string
-        | Action of string
-        | AllowFullScreen of bool
-        | AllowTransparency of bool
-        | Alt of string
-        | [<CompiledName("aria-haspopup")>] AriaHasPopup of bool
-        | [<CompiledName("aria-expanded")>] AriaExpanded of bool
-        | Async of bool
-        | AutoComplete of string
-        | AutoFocus of bool
-        | AutoPlay of bool
-        | Capture of bool
-        | CellPadding of U2<float, string>
-        | CellSpacing of U2<float, string>
-        | CharSet of string
-        | Challenge of string
-        | Checked of bool
-        | ClassID of string
-        | ClassName of string
-        | Cols of float
-        | ColSpan of float
-        | Content of string
-        | ContentEditable of bool
-        | ContextMenu of string
-        | Controls of bool
-        | Coords of string
-        | CrossOrigin of string
-        | Data of string
-        | [<CompiledName("data-toggle")>] DataToggle of string
-        | DateTime of string
-        | Default of bool
-        | Defer of bool
-        | Dir of string
-        | Disabled of bool
-        | Download of obj
-        | Draggable of bool
-        | EncType of string
-        | Form of string
-        | FormAction of string
-        | FormEncType of string
-        | FormMethod of string
-        | FormNoValidate of bool
-        | FormTarget of string
-        | FrameBorder of U2<float, string>
-        | Headers of string
-        // | Height of U2<float, string> // Conflicts with CSSProp, shouldn't be used in HTML5
-        | Hidden of bool
-        | High of float
-        | Href of string
-        | HrefLang of string
-        | HtmlFor of string
-        | HttpEquiv of string
-        | Icon of string
-        | Id of string
-        | InputMode of string
-        | Integrity of string
-        | Is of string
-        | KeyParams of string
-        | KeyType of string
-        | Kind of string
-        | Label of string
-        | Lang of string
-        | List of string
-        | Loop of bool
-        | Low of float
-        | Manifest of string
-        | MarginHeight of float
-        | MarginWidth of float
-        | Max of U2<float, string>
-        | MaxLength of float
-        | Media of string
-        | MediaGroup of string
-        | Method of string
-        | Min of U2<float, string>
-        | MinLength of float
-        | Multiple of bool
-        | Muted of bool
-        | Name of string
-        | NoValidate of bool
-        | Open of bool
-        | Optimum of float
-        | Pattern of string
-        | Placeholder of string
-        | Poster of string
-        | Preload of string
-        | RadioGroup of string
-        | ReadOnly of bool
-        | Rel of string
-        | Required of bool
-        | Role of string
-        | Rows of float
-        | RowSpan of float
-        | Sandbox of string
-        | Scope of string
-        | Scoped of bool
-        | Scrolling of string
-        | Seamless of bool
-        | Selected of bool
-        | Shape of string
-        | Size of float
-        | Sizes of string
-        | Span of float
-        | SpellCheck of bool
-        | Src of string
-        | SrcDoc of string
-        | SrcLang of string
-        | SrcSet of string
-        | Start of float
-        | Step of U2<float, string>
-        | Summary of string
-        | TabIndex of float
-        | Target of string
-        | Title of string
-        | Type of string
-        | UseMap of string
-        | Value of U2<string, ResizeArray<string>>
-        | Width of U2<float, string>
-        | Wmode of string
-        | Wrap of string
-        | About of string
-        | Datatype of string
-        | Inlist of obj
-        | Prefix of string
-        | Property of string
-        | Resource of string
-        | Typeof of string
-        | Vocab of string
-        | AutoCapitalize of string
-        | AutoCorrect of string
-        | AutoSave of string
-        // | Color of string // Conflicts with CSSProp, shouldn't be used in HTML5
-        | ItemProp of string
-        | ItemScope of bool
-        | ItemType of string
-        | ItemID of string
-        | ItemRef of string
-        | Results of float
-        | Security of string
-        | Unselectable of bool
-        interface IHTMLProp
-
-    let inline Style (css: ICSSProp list): HTMLAttr =
-        !!("style", keyValueList CaseRules.LowerFirst css)
-
-    let inline Data(key: string, value: obj): IHTMLProp = 
-        !!("data-" + key, value)
-
-    type SVGAttr =
-        | ClipPath of string
-        | Cx of U2<float, string>
-        | Cy of U2<float, string>
-        | D of string
-        | Dx of U2<float, string>
-        | Dy of U2<float, string>
-        | Fill of string
-        | FillOpacity of U2<float, string>
-        | FontFamily of string
-        | FontSize of U2<float, string>
-        | Fx of U2<float, string>
-        | Fy of U2<float, string>
-        | GradientTransform of string
-        | GradientUnits of string
-        | MarkerEnd of string
-        | MarkerMid of string
-        | MarkerStart of string
-        | Offset of U2<float, string>
-        | Opacity of U2<float, string>
-        | PatternContentUnits of string
-        | PatternUnits of string
-        | Points of string
-        | PreserveAspectRatio of string
-        | R of U2<float, string>
-        | Rx of U2<float, string>
-        | Ry of U2<float, string>
-        | SpreadMethod of string
-        | StopColor of string
-        | StopOpacity of U2<float, string>
-        | Stroke of string
-        | StrokeDasharray of string
-        | StrokeLinecap of string
-        | StrokeMiterlimit of string
-        | StrokeOpacity of U2<float, string>
-        | StrokeWidth of U2<float, string>
-        | TextAnchor of string
-        | Transform of string
-        | Version of string
-        | ViewBox of string
-        | Width of U2<float, string>
-        | X1 of U2<float, string>
-        | X2 of U2<float, string>
-        | X of U2<float, string>
-        | XlinkActuate of string
-        | XlinkArcrole of string
-        | XlinkHref of string
-        | XlinkRole of string
-        | XlinkShow of string
-        | XlinkTitle of string
-        | XlinkType of string
-        | XmlBase of string
-        | XmlLang of string
-        | XmlSpace of string
-        | Y1 of U2<float, string>
-        | Y2 of U2<float, string>
-        | Y of U2<float, string>
-        interface IProp
-
->>>>>>> 6af805d0
+        
 open Props
 open Fable.Import.React
 open Fable.Core.JsInterop
