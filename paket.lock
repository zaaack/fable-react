--- conflicted
+++ resolved
@@ -1,7 +1,7 @@
 STORAGE: NONE
 NUGET
   remote: https://www.nuget.org/api/v2
-    dotnet-fable (2.0.1) - clitool: true
+    dotnet-fable (2.0.2) - clitool: true
       Dotnet.ProjInfo (>= 0.9) - restriction: >= netcoreapp2.0
       FSharp.Compiler.Service (>= 25.0.1) - restriction: >= netcoreapp2.0
       FSharp.Core (>= 4.5.2) - restriction: >= netcoreapp2.0
@@ -15,12 +15,9 @@
       Fable.Core (>= 1.3.8) - restriction: >= netstandard1.6
     Fable.Import.Browser (1.3)
       Fable.Core (>= 1.3.17) - restriction: >= netstandard1.6
-<<<<<<< HEAD
     Fable.Import.GoogleMaps (0.1)
       Fable.Core (>= 1.3.17) - restriction: >= netstandard1.6
       Fable.Import.Browser (>= 1.3) - restriction: >= netstandard1.6
-=======
->>>>>>> 923feb92
     Fable.Leaflet (0.1)
       Fable.Core (>= 1.3.8) - restriction: >= netstandard1.6
       Fable.Geojson (>= 0.1) - restriction: >= netstandard1.6
@@ -36,7 +33,6 @@
       System.Runtime.Loader (>= 4.0) - restriction: && (< net45) (>= netstandard2.0)
       System.Security.Cryptography.Algorithms (>= 4.3) - restriction: && (< net45) (>= netstandard2.0)
     FSharp.Core (4.5.2) - restriction: >= netstandard2.0
-<<<<<<< HEAD
     Microsoft.NETCore.App (2.1.5) - restriction: >= netcoreapp2.0
       Microsoft.NETCore.DotNetHostPolicy (>= 2.1.5) - restriction: >= netcoreapp2.1
       Microsoft.NETCore.Platforms (>= 2.1.1) - restriction: >= netcoreapp2.1
@@ -47,18 +43,6 @@
       Microsoft.NETCore.DotNetHostResolver (>= 2.1.5)
     Microsoft.NETCore.DotNetHostResolver (2.1.5) - restriction: >= netcoreapp2.1
       Microsoft.NETCore.DotNetAppHost (>= 2.1.5)
-=======
-    Microsoft.NETCore.App (2.1.4) - restriction: >= netcoreapp2.0
-      Microsoft.NETCore.DotNetHostPolicy (>= 2.1.4) - restriction: >= netcoreapp2.1
-      Microsoft.NETCore.Platforms (>= 2.1.1) - restriction: >= netcoreapp2.1
-      Microsoft.NETCore.Targets (>= 2.0) - restriction: >= netcoreapp2.1
-      NETStandard.Library (>= 2.0.3) - restriction: >= netcoreapp2.1
-    Microsoft.NETCore.DotNetAppHost (2.1.4) - restriction: >= netcoreapp2.1
-    Microsoft.NETCore.DotNetHostPolicy (2.1.4) - restriction: >= netcoreapp2.1
-      Microsoft.NETCore.DotNetHostResolver (>= 2.1.4)
-    Microsoft.NETCore.DotNetHostResolver (2.1.4) - restriction: >= netcoreapp2.1
-      Microsoft.NETCore.DotNetAppHost (>= 2.1.4)
->>>>>>> 923feb92
     Microsoft.NETCore.Platforms (2.1.1) - restriction: >= netcoreapp2.0
     Microsoft.NETCore.Targets (2.1) - restriction: >= netcoreapp2.0
     Microsoft.Win32.Primitives (4.3) - restriction: >= netcoreapp2.0
@@ -226,11 +210,7 @@
     System.Runtime (4.3) - restriction: >= netcoreapp2.0
       Microsoft.NETCore.Platforms (>= 1.1) - restriction: || (&& (< monoandroid) (< monotouch) (< net45) (>= netstandard1.5) (< win8) (< wpa81) (< xamarinios) (< xamarinmac) (< xamarintvos) (< xamarinwatchos)) (&& (< monoandroid) (< net45) (>= netstandard1.0) (< netstandard1.2) (< win8) (< wp8)) (&& (< monoandroid) (< net45) (>= netstandard1.2) (< netstandard1.3) (< win8) (< wpa81)) (&& (< monoandroid) (< net45) (>= netstandard1.3) (< netstandard1.5) (< win8) (< wpa81)) (< portable-net45+win8+wp8+wpa81)
       Microsoft.NETCore.Targets (>= 1.1) - restriction: || (&& (< monoandroid) (< monotouch) (< net45) (>= netstandard1.5) (< win8) (< wpa81) (< xamarinios) (< xamarinmac) (< xamarintvos) (< xamarinwatchos)) (&& (< monoandroid) (< net45) (>= netstandard1.0) (< netstandard1.2) (< win8) (< wp8)) (&& (< monoandroid) (< net45) (>= netstandard1.2) (< netstandard1.3) (< win8) (< wpa81)) (&& (< monoandroid) (< net45) (>= netstandard1.3) (< netstandard1.5) (< win8) (< wpa81)) (< portable-net45+win8+wp8+wpa81)
-<<<<<<< HEAD
     System.Runtime.CompilerServices.Unsafe (4.5.2) - restriction: || (&& (>= monotouch) (>= netcoreapp2.0)) (&& (>= net461) (>= netcoreapp2.0)) (&& (>= netcoreapp2.0) (< netcoreapp2.1)) (&& (>= netcoreapp2.0) (< netstandard1.1)) (&& (>= netcoreapp2.0) (< netstandard2.0)) (&& (>= netcoreapp2.0) (>= uap10.1)) (&& (>= netcoreapp2.0) (>= xamarinios)) (&& (>= netcoreapp2.0) (>= xamarinmac)) (&& (>= netcoreapp2.0) (>= xamarintvos)) (&& (>= netcoreapp2.0) (>= xamarinwatchos))
-=======
-    System.Runtime.CompilerServices.Unsafe (4.5.1) - restriction: || (&& (>= monotouch) (>= netcoreapp2.0)) (&& (>= net461) (>= netcoreapp2.0)) (&& (>= netcoreapp2.0) (< netcoreapp2.1)) (&& (>= netcoreapp2.0) (< netstandard1.1)) (&& (>= netcoreapp2.0) (< netstandard2.0)) (&& (>= netcoreapp2.0) (>= uap10.1)) (&& (>= netcoreapp2.0) (>= xamarinios)) (&& (>= netcoreapp2.0) (>= xamarinmac)) (&& (>= netcoreapp2.0) (>= xamarintvos)) (&& (>= netcoreapp2.0) (>= xamarinwatchos))
->>>>>>> 923feb92
     System.Runtime.Extensions (4.3) - restriction: >= netcoreapp2.0
       Microsoft.NETCore.Platforms (>= 1.1) - restriction: || (&& (< monoandroid) (< monotouch) (< net45) (>= netstandard1.5) (< win8) (< wpa81) (< xamarinios) (< xamarinmac) (< xamarintvos) (< xamarinwatchos)) (&& (< monoandroid) (< net45) (>= netstandard1.0) (< netstandard1.3) (< win8) (< wp8) (< wpa81)) (&& (< monoandroid) (< net45) (>= netstandard1.3) (< netstandard1.5) (< win8) (< wpa81)) (< portable-net45+win8+wp8+wpa81)
       Microsoft.NETCore.Targets (>= 1.1) - restriction: || (&& (< monoandroid) (< monotouch) (< net45) (>= netstandard1.5) (< win8) (< wpa81) (< xamarinios) (< xamarinmac) (< xamarintvos) (< xamarinwatchos)) (&& (< monoandroid) (< net45) (>= netstandard1.0) (< netstandard1.3) (< win8) (< wp8) (< wpa81)) (&& (< monoandroid) (< net45) (>= netstandard1.3) (< netstandard1.5) (< win8) (< wpa81)) (< portable-net45+win8+wp8+wpa81)
@@ -294,11 +274,7 @@
       System.Runtime (>= 4.3) - restriction: && (< monoandroid) (< monotouch) (< net46) (>= netstandard1.3) (< xamarinios) (< xamarinmac) (< xamarintvos) (< xamarinwatchos)
       System.Threading (>= 4.3) - restriction: && (< monoandroid) (< monotouch) (< net46) (>= netstandard1.3) (< xamarinios) (< xamarinmac) (< xamarintvos) (< xamarinwatchos)
       System.Threading.Tasks (>= 4.3) - restriction: && (< monoandroid) (< monotouch) (< net46) (>= netstandard1.3) (< xamarinios) (< xamarinmac) (< xamarintvos) (< xamarinwatchos)
-<<<<<<< HEAD
     System.Security.Principal.Windows (4.5.1) - restriction: >= netcoreapp2.0
-=======
-    System.Security.Principal.Windows (4.5) - restriction: >= netcoreapp2.0
->>>>>>> 923feb92
       Microsoft.NETCore.Platforms (>= 2.0) - restriction: >= netcoreapp2.0
     System.Text.Encoding (4.3) - restriction: >= netcoreapp2.0
       Microsoft.NETCore.Platforms (>= 1.1) - restriction: || (&& (< monoandroid) (< monotouch) (< net45) (>= netstandard1.3) (< win8) (< wpa81) (< xamarinios) (< xamarinmac) (< xamarintvos) (< xamarinwatchos)) (&& (< monoandroid) (< net45) (>= netstandard1.0) (< netstandard1.3) (< win8) (< wp8) (< wpa81)) (< portable-net45+win8+wp8+wpa81)
@@ -326,12 +302,67 @@
 RESTRICTION: == net46
 NUGET
   remote: https://www.nuget.org/api/v2
-    FAKE (4.63.2)
-    FSharp.Core (4.2.3) - content: none, redirects: force
-    Octokit (0.28)
+    FAKE (5.3)
+    Fake.Core.Context (5.7.2)
+      FSharp.Core (>= 4.3.4)
+    Fake.Core.Environment (5.7.2)
+      FSharp.Core (>= 4.3.4)
+    Fake.Core.FakeVar (5.7.2)
+      Fake.Core.Context (>= 5.7.2)
+      FSharp.Core (>= 4.3.4)
+    Fake.Core.Process (5.7.2)
+      Fake.Core.Environment (>= 5.7.2)
+      Fake.Core.FakeVar (>= 5.7.2)
+      Fake.Core.String (>= 5.7.2)
+      Fake.Core.Trace (>= 5.7.2)
+      Fake.IO.FileSystem (>= 5.7.2)
+      FSharp.Core (>= 4.3.4)
+      System.Diagnostics.Process (>= 4.3)
+    Fake.Core.ReleaseNotes (5.7.2)
+      Fake.Core.SemVer (>= 5.7.2)
+      Fake.Core.String (>= 5.7.2)
+      FSharp.Core (>= 4.3.4)
+    Fake.Core.SemVer (5.7.2)
+      FSharp.Core (>= 4.3.4)
+      System.Runtime.Numerics (>= 4.3)
+    Fake.Core.String (5.7.2)
+      FSharp.Core (>= 4.3.4)
+    Fake.Core.Trace (5.7.2)
+      Fake.Core.Environment (>= 5.7.2)
+      Fake.Core.FakeVar (>= 5.7.2)
+      FSharp.Core (>= 4.3.4)
+    Fake.Core.UserInput (5.7.2)
+      FSharp.Core (>= 4.3.4)
+    Fake.DotNet.Cli (5.7.2)
+    Fake.IO.FileSystem (5.7.2)
+      Fake.Core.String (>= 5.7.2)
+      FSharp.Core (>= 4.3.4)
+      System.Diagnostics.FileVersionInfo (>= 4.3)
+      System.IO.FileSystem.Watcher (>= 4.3)
+    Fake.Tools.Git (5.7.2)
+      Fake.Core.Environment (>= 5.7.2)
+      Fake.Core.Process (>= 5.7.2)
+      Fake.Core.SemVer (>= 5.7.2)
+      Fake.Core.String (>= 5.7.2)
+      Fake.Core.Trace (>= 5.7.2)
+      Fake.IO.FileSystem (>= 5.7.2)
+      FSharp.Core (>= 4.3.4)
+    FSharp.Core (4.5.2) - content: none, redirects: force
+    Octokit (0.32)
+    System.Diagnostics.FileVersionInfo (4.3)
+    System.Diagnostics.Process (4.3)
+    System.IO.FileSystem.Watcher (4.3)
+    System.Runtime.Numerics (4.3)
 GITHUB
   remote: fsharp/FAKE
-    modules/Octokit/Octokit.fsx (0341a2e614eb2a7f34607cec914eb0ed83ce9add)
+    modules/Octokit/Octokit.fsx (16fa0088b1cce2f04a126e2febeddd2b8b6e6048)
       Octokit (>= 0.20)
   remote: fable-compiler/fake-helpers
-    Fable.FakeHelpers.fs (ac8d3f6677366c381350023977dbe91adc9aa8a0)+    Fable.FakeHelpers.fs (1b26f2cd88aab4895b1d330edf30f3852ea81652)
+      Fake.Core.Process
+      Fake.Core.ReleaseNotes
+      Fake.Core.String
+      Fake.Core.UserInput
+      Fake.DotNet.Cli
+      Fake.IO.FileSystem
+      Fake.Tools.Git